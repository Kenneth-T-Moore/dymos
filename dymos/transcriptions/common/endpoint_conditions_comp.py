--- conflicted
+++ resolved
@@ -253,15 +253,9 @@
         I/O creation is delayed until configure so that we can determine the shape and units for
         the states.
         """
-<<<<<<< HEAD
-        self._setup_time()
-        self._setup_states()
-        self._setup_controls()
-=======
         self._configure_time()
         self._configure_states()
         self._configure_controls()
->>>>>>> d22cafe9
 
     def compute(self, inputs, outputs):
         loc = self.options['loc']
