--- conflicted
+++ resolved
@@ -1871,20 +1871,17 @@
         conns = meta['connections']
         pname = '{0}design_parameters:{1}'
         for name in phs.design_parameter_options:
-<<<<<<< HEAD
             prom_phs_path = pname.format(phs_path.replace('.phases.', '.'), name)
             abs_in = prom2abs['input'][prom_phs_path][0]
             src = conns[abs_in]
+
+            # We use this private function to grab the correctly sized variable from the source.
             val = phs._abs_get_val(src, False, None, 'nonlinear', 'output', False, from_root=True)
             if phase_path:
                 prob_path = '{0}.{1}.design_parameters:{2}'.format(phase_path, self.name, name)
             else:
                 prob_path = '{0}.design_parameters:{1}'.format(self.name, name)
             prob[prob_path][...] = val
-=======
-            op = op_dict[f'design_params.design_parameters:{name}']
-            prob[f'{self_path}design_parameters:{name}'][...] = op['value']
->>>>>>> 49164af2
 
         # Assign input parameter values
         for name in phs.input_parameter_options:
