--- conflicted
+++ resolved
@@ -66,11 +66,7 @@
         # given state.
         phase.add_state('x', fix_initial=True, fix_final=True, rate_source='xdot')
         phase.add_state('y', fix_initial=True, fix_final=True, rate_source='ydot')
-<<<<<<< HEAD
-        phase.add_state('v', fix_initial=True, fix_final=False, rate_source='vdot', targets=['v'])
-=======
         phase.add_state('v', fix_initial=True, fix_final=False, rate_source='vdot')
->>>>>>> d22cafe9
 
         # Define theta as a control.
         # Use opt=False to allow it to be connected to an external source.
